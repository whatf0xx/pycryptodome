# -*- coding: utf-8 -*-
#
#  SelfTest/__init__.py: Self-test for PyCrypto
#
# Written in 2008 by Dwayne C. Litzenberger <dlitz@dlitz.net>
#
# ===================================================================
# The contents of this file are dedicated to the public domain.  To
# the extent that dedication to the public domain is not available,
# everyone is granted a worldwide, perpetual, royalty-free,
# non-exclusive license to exercise all rights associated with the
# contents of this file for any purpose whatsoever.
# No rights are reserved.
#
# THE SOFTWARE IS PROVIDED "AS IS", WITHOUT WARRANTY OF ANY KIND,
# EXPRESS OR IMPLIED, INCLUDING BUT NOT LIMITED TO THE WARRANTIES OF
# MERCHANTABILITY, FITNESS FOR A PARTICULAR PURPOSE AND
# NONINFRINGEMENT. IN NO EVENT SHALL THE AUTHORS OR COPYRIGHT HOLDERS
# BE LIABLE FOR ANY CLAIM, DAMAGES OR OTHER LIABILITY, WHETHER IN AN
# ACTION OF CONTRACT, TORT OR OTHERWISE, ARISING FROM, OUT OF OR IN
# CONNECTION WITH THE SOFTWARE OR THE USE OR OTHER DEALINGS IN THE
# SOFTWARE.
# ===================================================================

"""Self tests

These tests should perform quickly and can ideally be used every time an
application runs.
"""

__revision__ = "$Id$"

import sys
import unittest
from StringIO import StringIO

class SelfTestError(Exception):
    def __init__(self, message, result):
        Exception.__init__(self, message, result)
        self.message = message
        self.result = result

def run(module=None, verbosity=0, stream=None, tests=None, config=None, **kwargs):
    """Execute self-tests.

    This raises SelfTestError if any test is unsuccessful.

    You may optionally pass in a sub-module of SelfTest if you only want to
    perform some of the tests.  For example, the following would test only the
    hash modules:

        Crypto.SelfTest.run(Crypto.SelfTest.Hash)

    """
    if config is None:
        config = {}
    suite = unittest.TestSuite()
    if module is None:
        if tests is None:
            tests = get_tests(config=config)
        suite.addTests(tests)
    else:
        if tests is None:
            suite.addTests(module.get_tests(config=config))
        else:
            raise ValueError("'module' and 'tests' arguments are mutually exclusive")
    if stream is None:
        kwargs['stream'] = StringIO()
    runner = unittest.TextTestRunner(verbosity=verbosity, **kwargs)
    result = runner.run(suite)
    if not result.wasSuccessful():
        if stream is None:
            sys.stderr.write(stream.getvalue())
        raise SelfTestError("Self-test failed", result)
    return result

def get_tests(config={}):
    tests = []
<<<<<<< HEAD
    import Cipher; tests += Cipher.get_tests(config=config)
    import Hash;   tests += Hash.get_tests(config=config)
    import Protocol; tests += Protocol.get_tests(config=config)
    import PublicKey; tests += PublicKey.get_tests(config=config)
    import Random; tests += Random.get_tests(config=config)
    import Util;   tests += Util.get_tests(config=config)
    import Signature;   tests += Signature.get_tests(config=config)
=======
    from Crypto.SelfTest import Cipher; tests += Cipher.get_tests(config=config)
    from Crypto.SelfTest import Hash;   tests += Hash.get_tests(config=config)
    from Crypto.SelfTest import Protocol; tests += Protocol.get_tests(config=config)
    from Crypto.SelfTest import PublicKey; tests += PublicKey.get_tests(config=config)
    from Crypto.SelfTest import Random; tests += Random.get_tests(config=config)
    from Crypto.SelfTest import Util;   tests += Util.get_tests(config=config)
>>>>>>> 6fedd151
    return tests

if __name__ == '__main__':
    suite = lambda: unittest.TestSuite(get_tests())
    unittest.main(defaultTest='suite')

# vim:set ts=4 sw=4 sts=4 expandtab:<|MERGE_RESOLUTION|>--- conflicted
+++ resolved
@@ -76,22 +76,13 @@
 
 def get_tests(config={}):
     tests = []
-<<<<<<< HEAD
-    import Cipher; tests += Cipher.get_tests(config=config)
-    import Hash;   tests += Hash.get_tests(config=config)
-    import Protocol; tests += Protocol.get_tests(config=config)
-    import PublicKey; tests += PublicKey.get_tests(config=config)
-    import Random; tests += Random.get_tests(config=config)
-    import Util;   tests += Util.get_tests(config=config)
-    import Signature;   tests += Signature.get_tests(config=config)
-=======
     from Crypto.SelfTest import Cipher; tests += Cipher.get_tests(config=config)
     from Crypto.SelfTest import Hash;   tests += Hash.get_tests(config=config)
     from Crypto.SelfTest import Protocol; tests += Protocol.get_tests(config=config)
     from Crypto.SelfTest import PublicKey; tests += PublicKey.get_tests(config=config)
     from Crypto.SelfTest import Random; tests += Random.get_tests(config=config)
     from Crypto.SelfTest import Util;   tests += Util.get_tests(config=config)
->>>>>>> 6fedd151
+    from Crypto.SelfTest import Signature;   tests += Signature.get_tests(config=config)
     return tests
 
 if __name__ == '__main__':
