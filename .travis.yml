--- conflicted
+++ resolved
@@ -15,13 +15,9 @@
  - PYTHON_INTP="python3.4" CFFI=yes
  - PYTHON_INTP="python3.5" CFFI=no
  - PYTHON_INTP="python3.5" CFFI=yes
-<<<<<<< HEAD
- - PYTHON_INTP="pypy" CFFI=yes
-=======
  - PYTHON_INTP="python3.6" CFFI=no
  - PYTHON_INTP="python3.6" CFFI=yes
- - PYTHON_INTP="pypy" CFFI=yes xflags="--jit enable_opts=intbounds:rewrite:virtualize:pure:earlyforce:heap:unroll"
->>>>>>> 9b48142d
+ - PYTHON_INTP="pypy" CFFI=yes
 branches:
  except:
   - /^.*-wip$/
